
import React, { useState } from 'react';
import { Card, CardContent, CardHeader, CardTitle } from '@/components/ui/card';
import { Button } from '@/components/ui/button';
import { Input } from '@/components/ui/input';
import { Label } from '@/components/ui/label';
import { Textarea } from '@/components/ui/textarea';
import { Select, SelectContent, SelectItem, SelectTrigger, SelectValue } from '@/components/ui/select';
import { Badge } from '@/components/ui/badge';
import { Trophy, Calendar, Clock, MapPin, Star, Plus, Loader2 } from 'lucide-react';
import { toast } from 'sonner';
import { useMutation, useQueryClient } from '@tanstack/react-query';
import { supabase } from '@/integrations/supabase/client';

// Define a list of known surf spots for the dropdown
const surfSpotsList = [
  { id: 'spot-pipeline', name: 'Pipeline, Hawaii' },
  { id: 'spot-mavericks', name: 'Mavericks, CA' },
  { id: 'spot-bondi', name: 'Bondi Beach, AU' },
  { id: 'spot-jeffreys', name: 'Jeffreys Bay, SA' },
  { id: 'spot-nazare', name: 'Nazaré, Portugal' },
  { id: 'spot-malibu', name: 'Malibu, CA' },
  { id: 'spot-lower-trestles', name: 'Lower Trestles, CA' },
  { id: 'spot-ulwatu', name: 'Uluwatu, Bali' },
];

interface SessionData {
  session_date: string; // ISO YYYY-MM-DD
  spot_id: string;
  spot_name?: string;
  rating?: number; // 1-5
  duration_minutes?: number;
  wave_count?: number;
  notes?: string;
}

// Props for SessionLogger - onSessionSaved might be used to trigger UI updates on the parent page
interface SessionLoggerProps {
  onSessionSaved?: () => void; // Callback after successful save
}

const SessionLogger: React.FC<SessionLoggerProps> = ({ onSessionSaved }) => {
  const queryClient = useQueryClient();
  const [sessionFormData, setSessionFormData] = useState<Partial<SessionData>>({
    session_date: new Date().toISOString().split('T')[0],
    spot_id: surfSpotsList[0]?.id || '', // Default to first spot or empty
    rating: 5,
    duration_minutes: 90, // Default duration
  });

  const logSessionMutation = useMutation({
    mutationFn: async (newSession: SessionData) => {
      const { data: authData, error: authError } = await supabase.auth.getUser();
      if (authError || !authData.user) throw new Error("User not authenticated.");

      const payload = { ...newSession };
      // Ensure spot_name is set if spot_id is present
      if (payload.spot_id && !payload.spot_name) {
        payload.spot_name = surfSpotsList.find(s => s.id === payload.spot_id)?.name;
      }

      const { data, error } = await supabase.functions.invoke('log-surf-session', {
        body: JSON.stringify(payload),
      });

      if (error) throw error;
      return data;
    },
<<<<<<< HEAD
    {
      onSuccess: (data) => { // Added data argument
        console.log('SessionLogger: log-surf-session mutation success:', data); // LOG ADDED
        toast.success("Surf session logged successfully! 🏄‍♂️");
        queryClient.invalidateQueries(['surfLogInsights']); // Invalidate insights query
        queryClient.invalidateQueries(['surfSessions']); // Invalidate sessions list query (if one exists)
        onSessionSaved?.(); // Call parent callback
        // Reset form (optional, or clear specific fields)
        setSessionFormData({
          session_date: new Date().toISOString().split('T')[0],
          spot_id: surfSpotsList[0]?.id || '',
          rating: 5,
          duration_minutes: 90,
          wave_count: undefined,
          notes: '',
        });
      },
      onError: (error: Error) => {
        console.error('SessionLogger: log-surf-session mutation error:', error); // LOG ADDED
        toast.error(`Failed to log session: ${error.message}`);
      },
    }
  );
=======
    onSuccess: () => {
      toast.success("Surf session logged successfully! 🏄‍♂️");
      queryClient.invalidateQueries({ queryKey: ['surfLogInsights'] }); // Invalidate insights query
      queryClient.invalidateQueries({ queryKey: ['surfSessions'] }); // Invalidate sessions list query (if one exists)
      onSessionSaved?.(); // Call parent callback
      // Reset form (optional, or clear specific fields)
      setSessionFormData({
        session_date: new Date().toISOString().split('T')[0],
        spot_id: surfSpotsList[0]?.id || '',
        rating: 5,
        duration_minutes: 90,
        wave_count: undefined,
        notes: '',
      });
    },
    onError: (error: Error) => {
      toast.error(`Failed to log session: ${error.message}`);
    },
  });
>>>>>>> e4c9f525

  const handleSubmit = (e: React.FormEvent) => {
    e.preventDefault();
    console.log('SessionLogger: Form submission values:', sessionFormData); // LOG ADDED
    if (!sessionFormData.spot_id || !sessionFormData.session_date) {
      toast.error("Please select a spot and date.");
      return;
    }
    logSessionMutation.mutate(sessionFormData as SessionData);
  };

  const handleInputChange = (field: keyof SessionData, value: string | number | undefined) => {
    setSessionFormData(prev => ({ ...prev, [field]: value }));
  };

  return (
    <Card>
      <CardHeader>
        <CardTitle className="flex items-center">
          <Plus className="w-5 h-5 mr-2 text-ocean" />
          Log New Surf Session
        </CardTitle>
      </CardHeader>
      <CardContent>
        <form onSubmit={handleSubmit} className="space-y-4">
          <div className="grid grid-cols-1 md:grid-cols-2 gap-4">
            <div>
              <Label htmlFor="spot_id">Surf Spot</Label>
              <Select
                value={sessionFormData.spot_id}
                onValueChange={(value) => handleInputChange('spot_id', value)}
              >
                <SelectTrigger id="spot_id">
                  <SelectValue placeholder="Select a spot" />
                </SelectTrigger>
                <SelectContent>
                  {surfSpotsList.map(spot => (
                    <SelectItem key={spot.id} value={spot.id}>
                      {spot.name}
                    </SelectItem>
                  ))}
                </SelectContent>
              </Select>
            </div>
            <div>
              <Label htmlFor="session_date">Date</Label>
              <Input
                id="session_date"
                type="date"
                value={sessionFormData.session_date}
                onChange={(e) => handleInputChange('session_date', e.target.value)}
              />
            </div>
          </div>

          <div className="grid grid-cols-1 md:grid-cols-3 gap-4">
            <div>
              <Label htmlFor="duration_minutes">Duration (minutes)</Label>
              <Input
                id="duration_minutes"
                type="number"
                value={sessionFormData.duration_minutes || ''}
                onChange={(e) => handleInputChange('duration_minutes', e.target.value ? parseInt(e.target.value) : undefined)}
                placeholder="e.g., 90"
              />
            </div>
            <div>
              <Label htmlFor="wave_count">Wave Count (approx.)</Label>
              <Input
                id="wave_count"
                type="number"
                value={sessionFormData.wave_count || ''}
                onChange={(e) => handleInputChange('wave_count', e.target.value ? parseInt(e.target.value) : undefined)}
                placeholder="e.g., 15"
              />
            </div>
            <div>
              <Label htmlFor="rating">Session Rating (1-5)</Label>
              <div className="flex items-center space-x-1 mt-2">
                {[1, 2, 3, 4, 5].map((star) => (
                  <button
                    key={star}
                    type="button"
                    onClick={() => handleInputChange('rating', star)}
                    className={`text-2xl p-1 ${star <= (sessionFormData.rating || 0) ? 'text-yellow-400' : 'text-gray-300 hover:text-yellow-300'}`}
                    aria-label={`Rate ${star} out of 5 stars`}
                  >
                    ★
                  </button>
                ))}
              </div>
            </div>
          </div>

          <div>
            <Label htmlFor="notes">Notes / Highlights</Label>
            <Textarea
              id="notes"
              value={sessionFormData.notes || ''}
              onChange={(e) => handleInputChange('notes', e.target.value)}
              placeholder="How was the session? Any notable waves, maneuvers, or wildlife sightings?"
              rows={3}
            />
          </div>

          <Button type="submit" className="w-full" disabled={logSessionMutation.isPending}>
            {logSessionMutation.isPending ? (
              <Loader2 className="w-4 h-4 mr-2 animate-spin" />
            ) : (
              <Plus className="w-4 h-4 mr-2" />
            )}
            Log Session
          </Button>
        </form>
      </CardContent>
    </Card>
  );
};

export default SessionLogger;<|MERGE_RESOLUTION|>--- conflicted
+++ resolved
@@ -66,51 +66,6 @@
       if (error) throw error;
       return data;
     },
-<<<<<<< HEAD
-    {
-      onSuccess: (data) => { // Added data argument
-        console.log('SessionLogger: log-surf-session mutation success:', data); // LOG ADDED
-        toast.success("Surf session logged successfully! 🏄‍♂️");
-        queryClient.invalidateQueries(['surfLogInsights']); // Invalidate insights query
-        queryClient.invalidateQueries(['surfSessions']); // Invalidate sessions list query (if one exists)
-        onSessionSaved?.(); // Call parent callback
-        // Reset form (optional, or clear specific fields)
-        setSessionFormData({
-          session_date: new Date().toISOString().split('T')[0],
-          spot_id: surfSpotsList[0]?.id || '',
-          rating: 5,
-          duration_minutes: 90,
-          wave_count: undefined,
-          notes: '',
-        });
-      },
-      onError: (error: Error) => {
-        console.error('SessionLogger: log-surf-session mutation error:', error); // LOG ADDED
-        toast.error(`Failed to log session: ${error.message}`);
-      },
-    }
-  );
-=======
-    onSuccess: () => {
-      toast.success("Surf session logged successfully! 🏄‍♂️");
-      queryClient.invalidateQueries({ queryKey: ['surfLogInsights'] }); // Invalidate insights query
-      queryClient.invalidateQueries({ queryKey: ['surfSessions'] }); // Invalidate sessions list query (if one exists)
-      onSessionSaved?.(); // Call parent callback
-      // Reset form (optional, or clear specific fields)
-      setSessionFormData({
-        session_date: new Date().toISOString().split('T')[0],
-        spot_id: surfSpotsList[0]?.id || '',
-        rating: 5,
-        duration_minutes: 90,
-        wave_count: undefined,
-        notes: '',
-      });
-    },
-    onError: (error: Error) => {
-      toast.error(`Failed to log session: ${error.message}`);
-    },
-  });
->>>>>>> e4c9f525
 
   const handleSubmit = (e: React.FormEvent) => {
     e.preventDefault();
